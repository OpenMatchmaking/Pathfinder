--- conflicted
+++ resolved
@@ -19,13 +19,8 @@
 json = "0.11.13"
 lapin-futures = "0.17.0"
 lapin-futures-rustls = "0.18.0"
-<<<<<<< HEAD
 lapin-futures-tls-internal = "0.6.0"
-lapin-futures-tls-api = "0.15.0"
-=======
-lapin-futures-tls-internal = "0.4.0"
 lapin-futures-tls-api = "0.17.0"
->>>>>>> 4ee58a2d
 structopt = "0.2.12"
 structopt-derive = "0.2.12"
 tls-api-stub = "0.1.20"
